--- conflicted
+++ resolved
@@ -58,15 +58,6 @@
 pip install -e .
 ```
 
-<<<<<<< HEAD
-
-Download the necessary data files to `SyntheMol/synthemol/files`.
-```bash
-gdown "https://drive.google.com/drive/folders/1LLLwxe_nQAnsRSQpIRq_ngyCm1txS-Sq" -O $(python -c "import synthemol; print(synthemol.__path__[0])")/files --folder
-```
-
-=======
->>>>>>> cc2e3adb
 **Note:** If you get the issue `ImportError: libXrender.so.1: cannot open shared object file: No such file or directory`, run `conda install -c conda-forge xorg-libxrender`.
 
 
