--- conflicted
+++ resolved
@@ -11,39 +11,6 @@
 ```
 TODO
 ```
-
-<<<<<<< HEAD
-TODO: put SyntheMol on pip
-
-TODO: put data on Zenodo and clean up google drive
-
-TODO: put model on huggingface
-
-TODO: potentially change order of cLogP data in Google Drive (from 10 to 4) and add to supplementary table
-
-TODO: remove building block scores JSON from google drive
-
-TODO: fix pixel alignment on Figure 1
-
-TODO: author contributions
-
-TODO: reaction SMARTS in supplementary table
-
-TODO: make loading and setting allowed building blocks faster (precompute allowed building blocks)
-
-TODO: enable random forest RDKit in chemprop
-
-TODO: check REAL molecule numbers with new building blocks
-
-TODO: test SyntheMol GPU time
-
-TODO: competing interests with Greenstone?
-
-TODO: source data for figures
-
-
-=======
->>>>>>> 324826f7
 
 ## Table of contents
 
