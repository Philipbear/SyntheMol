# SyntheMol: Generative AI for Drug Discovery

<<<<<<< HEAD
SyntheMol is a generative AI method for designing structurally novel and diverse drug candidates with predicted
bioactivity that are easy to synthesize.

SyntheMol consists of a Monte Carlo tree search (MCTS) that explores a combinatorial chemical space consisting of
molecular building blocks and chemical reactions. The MCTS is guided by a bioactivity prediction AI model, such as a
graph neural network or a random forest. Currently, SyntheMol is designed to use 137,656 building blocks and 13 chemical
reactions from the [Enamine REAL Space](https://enamine.net/compound-collections/real-compounds/real-space-navigator),
which can produce over 30 billion molecules. However, SyntheMol can be easily adapted to use any set of building blocks
and reactions.
=======
[![PyPI - Python Version](https://img.shields.io/pypi/pyversions/synthemol)](https://badge.fury.io/py/synthemol)
[![PyPI version](https://badge.fury.io/py/synthemol.svg)](https://badge.fury.io/py/synthemol)
[![Downloads](https://pepy.tech/badge/synthemol)](https://pepy.tech/project/synthemol)
[![license](https://img.shields.io/github/license/swansonk14/synthemol.svg)](https://github.com/swansonk14/SyntheMol/blob/main/LICENSE.txt)

SyntheMol is a generative AI method for designing structurally novel and diverse drug candidates with predicted bioactivity that are easy to synthesize.

SyntheMol consists of a Monte Carlo tree search (MCTS) that explores a combinatorial chemical space consisting of molecular building blocks and chemical reactions. The MCTS is guided by a bioactivity prediction AI model, such as a graph neural network or a random forest. Currently, SyntheMol is designed to use 137,656 building blocks and 13 chemical reactions from the [Enamine REAL Space](https://enamine.net/compound-collections/real-compounds/real-space-navigator), which can produce over 30 billion molecules. However, SyntheMol can be easily adapted to use any set of building blocks and reactions.

SyntheMol is described in the following paper, where we applied SyntheMol to design novel antibiotic candidates for the Gram-negative bacterium _Acinetobacter baumannii_.

Swanson, K., Liu, G., Catacutan, D. B., Arnold, A., Zou, J., Stokes, J. M. [Generative AI for designing and validating easily synthesizable and structurally novel antibiotics](https://www.nature.com/articles/s42256-024-00809-7). _Nature Machine Intelligence_, 2024.

Full details for reproducing the results in the paper are provided in the [docs](docs) directory.
>>>>>>> b9a5fdd5

SyntheMol is described in a forthcoming paper in _Nature Machine Intelligence_, where we applied SyntheMol to design
novel antibiotic candidates for the Gram-negative bacterium _Acinetobacter baumannii_. Full details for reproducing the
results in the paper are provided in the [docs](docs) directory.

## Table of contents

* [Installation](#installation)
* [Combinatorial chemical space](#combinatorial-chemical-space)
* [Bioactivity prediction model](#bioactivity-prediction-model)
    + [Train model](#train-model)
    + [Pre-compute building block scores](#pre-compute-building-block-scores)
* [Generate molecules](#generate-molecules)
* [Filter generated molecules](#filter-generated-molecules)
    + [Novelty](#novelty)
    + [Bioactivity](#bioactivity)
    + [Diversity](#diversity)

TODO: Update README with multiparameter optimization input to generate.py

## Installation

SyntheMol can be installed in < 3 minutes on any operating system using pip (optionally within a conda environment).
SyntheMol can be run on a standard laptop (e.g., 16 GB memory and 8-16 CPUs), although a GPU is useful for faster
training and prediction of the underlying bioactivity prediction model (Chemprop).

Optionally, create a conda environment.

```bash
conda create -y -n synthemol python=3.11
conda activate synthemol
```

Install SyntheMol via pip.

```bash
pip install synthemol
```

Alternatively, clone the repo and install SyntheMol locally.

```bash
git clone https://github.com/swansonk14/SyntheMol.git
cd SyntheMol
pip install -e .
```

If there are version issues with the required packages, create a conda environment with specific working versions of the
packages as follows.

SyntheMol-MCTS

```bash
pip install -r requirements_mcts.txt
pip install -e .
```

SyntheMol-RL

```bash
pip install -r requirements_rl.txt
pip install -e .
```

**Note:** If you get the
issue `ImportError: libXrender.so.1: cannot open shared object file: No such file or directory`,
run `conda install -c conda-forge xorg-libxrender`.

## Combinatorial chemical space

SyntheMol is currently designed to use 139,493 building blocks (137,656 unique molecules) and 13 chemical reactions from
the [Enamine REAL Space](https://enamine.net/compound-collections/real-compounds/real-space-navigator), which can
produce over 30 billion molecules (30,330,025,259). However, an alternate combinatorial chemical space can optionally be
used by replacing the building blocks and chemical reactions as follows.

**Building blocks:** Replace `data/building_blocks.csv` with a custom file containing the building blocks. The file
should be a CSV file with a header row and two columns: `smiles` and `ID`. The `smiles` column should contain the SMILES
string for each building block, and the `ID` column should contain a unique ID for each building block.

**Chemical reactions:** In `SyntheMol/reactions/custom.py`, set `CUSTOM_REACTIONS` to a list of `Reaction` objects
similar to the `REAL_REACTIONS` list in `SyntheMol/reactions/real.py`. If `CUSTOM_REACTIONS` is defined (i.e.,
not `None`), then it will automatically be used instead of `REAL_REACTIONS`.

## Bioactivity prediction model

SyntheMol requires a bioactivity prediction model to guide its generative process. SyntheMol is designed to use one of
three types of models:

1. **Chemprop:** a message passing neural network from https://github.com/chemprop/chemprop
2. **Chemprop-RDKit:** Chemprop augmented with 200 RDKit molecular features
3. **Random forest:** a scikit-learn random forest model trained on 200 RDKit molecular features

### Train model

All three model types can be trained using [Chemprop](https://github.com/chemprop/chemprop), which is installed along
with SyntheMol. All three model types can be trained on either regression or binary classification bioactivities. Full
details are provided in the [Chemprop](https://github.com/chemprop/chemprop) README. Below is an example for training a
Chemprop model on a binary classification task. By default, training is done on a GPU (if available).

Data file

```bash
# data/data.csv
smiles,activity
Br.CC(Cc1ccc(O)cc1)NCC(O)c1cc(O)cc(O)c1,0
CC[Hg]Sc1ccccc1C(=O)[O-].[Na+],1
O=C(O)CCc1ccc(NCc2cccc(Oc3ccccc3)c2)cc1,0
...
```

Train Chemprop

```bash
chemprop_train \
    --data_path data/data.csv \
    --dataset_type classification \
    --save_dir models/chemprop
```

### Pre-compute building block scores

After training, use the model to pre-compute scores of building blocks to accelerate the SyntheMol generation process.
Below is an example using the trained Chemprop model. By default, prediction is done on a GPU (if available).

```bash
chemprop_predict \
    --test_path "$(python -c 'import synthemol; print(str(synthemol.constants.BUILDING_BLOCKS_PATH))')" \
    --preds_path models/chemprop/building_blocks.csv \
    --checkpoint_dir models/chemprop
```

## Generate molecules

SyntheMol uses the bioactivity prediction model within a Monte Carlo tree search to generate molecules. Below is an
example for generating molecules with a trained Chemprop model using 20,000 MCTS rollouts. SyntheMol uses CPUs only (no
GPUs).

```bash
synthemol \
    --search_type mcts \
    --save_dir generations/chemprop \
    --score_types chemprop \
    --score_model_paths models/chemprop \
    --building_blocks_paths models/chemprop/building_blocks.csv \
    --building_blocks_score_columns activity \
    --n_rollout 20000
```

Note: The `building_blocks_score_columns` must match the column name in the building blocks file that contains the
building block scores. When using `chemprop_train` and `chemprop_predict`, the column name will be the same as the
column that contains target activity/property values in the training data file (e.g., `activity`).

## Filter generated molecules

Optionally, the generated molecules can be filtered for structural novelty, predicted bioactivity, and structural
diversity. These filtering steps use [chemfunc](https://github.com/swansonk14/chemfunc), which is installed along with
SyntheMol. Below is an example for filtering the generated molecules.

### Novelty

Filter for novelty by comparing the generated molecules to a set of active molecules (hits) from the training set or
literature and removing similar generated molecules.

Hits file

```bash
# data/hits.csv
smiles,activity
CC[Hg]Sc1ccccc1C(=O)[O-].[Na+],1
O=C(NNc1ccccc1)c1ccncc1,1
...
```

Compute Tversky similarity between generated molecules and hits

```bash
chemfunc nearest_neighbor \
    --data_path generations/chemprop/molecules.csv \
    --reference_data_path data/hits.csv \
    --reference_name hits \
    --metric tversky
```

Filter by similarity, only keeping molecules with a nearest neighbor similarity to hits of at most 0.5

```bash
chemfunc filter_molecules \
    --data_path generations/chemprop/molecules.csv \
    --save_path generations/chemprop/molecules_novel.csv \
    --filter_column hits_tversky_nearest_neighbor_similarity \
    --max_value 0.5
```

### Bioactivity

Filter for predicted bioactivity by keeping the molecules with the top 20% highest predicted bioactivity.

```bash
chemfunc filter_molecules \
    --data_path generations/chemprop/molecules_novel.csv \
    --save_path generations/chemprop/molecules_novel_bioactive.csv \
    --filter_column score \
    --top_proportion 0.2
```

### Diversity

Filter for diversity by clustering molecules based on their Morgan fingerprint and only keeping the top scoring molecule
from each cluster.

Cluster molecules into 50 clusters

```bash
chemfunc cluster_molecules \
    --data_path generations/chemprop/molecules_novel_bioactive.csv \
    --num_clusters 50
```

Select the top scoring molecule from each cluster

```bash
chemfunc select_from_clusters \
    --data_path generations/chemprop/molecules_novel_bioactive.csv \
    --save_path generations/chemprop/molecules_novel_bioactive_diverse.csv \
    --value_column score
```<|MERGE_RESOLUTION|>--- conflicted
+++ resolved
@@ -1,6 +1,10 @@
 # SyntheMol: Generative AI for Drug Discovery
 
-<<<<<<< HEAD
+[![PyPI - Python Version](https://img.shields.io/pypi/pyversions/synthemol)](https://badge.fury.io/py/synthemol)
+[![PyPI version](https://badge.fury.io/py/synthemol.svg)](https://badge.fury.io/py/synthemol)
+[![Downloads](https://pepy.tech/badge/synthemol)](https://pepy.tech/project/synthemol)
+[![license](https://img.shields.io/github/license/swansonk14/synthemol.svg)](https://github.com/swansonk14/SyntheMol/blob/main/LICENSE.txt)
+
 SyntheMol is a generative AI method for designing structurally novel and diverse drug candidates with predicted
 bioactivity that are easy to synthesize.
 
@@ -10,26 +14,12 @@
 reactions from the [Enamine REAL Space](https://enamine.net/compound-collections/real-compounds/real-space-navigator),
 which can produce over 30 billion molecules. However, SyntheMol can be easily adapted to use any set of building blocks
 and reactions.
-=======
-[![PyPI - Python Version](https://img.shields.io/pypi/pyversions/synthemol)](https://badge.fury.io/py/synthemol)
-[![PyPI version](https://badge.fury.io/py/synthemol.svg)](https://badge.fury.io/py/synthemol)
-[![Downloads](https://pepy.tech/badge/synthemol)](https://pepy.tech/project/synthemol)
-[![license](https://img.shields.io/github/license/swansonk14/synthemol.svg)](https://github.com/swansonk14/SyntheMol/blob/main/LICENSE.txt)
-
-SyntheMol is a generative AI method for designing structurally novel and diverse drug candidates with predicted bioactivity that are easy to synthesize.
-
-SyntheMol consists of a Monte Carlo tree search (MCTS) that explores a combinatorial chemical space consisting of molecular building blocks and chemical reactions. The MCTS is guided by a bioactivity prediction AI model, such as a graph neural network or a random forest. Currently, SyntheMol is designed to use 137,656 building blocks and 13 chemical reactions from the [Enamine REAL Space](https://enamine.net/compound-collections/real-compounds/real-space-navigator), which can produce over 30 billion molecules. However, SyntheMol can be easily adapted to use any set of building blocks and reactions.
 
 SyntheMol is described in the following paper, where we applied SyntheMol to design novel antibiotic candidates for the Gram-negative bacterium _Acinetobacter baumannii_.
 
 Swanson, K., Liu, G., Catacutan, D. B., Arnold, A., Zou, J., Stokes, J. M. [Generative AI for designing and validating easily synthesizable and structurally novel antibiotics](https://www.nature.com/articles/s42256-024-00809-7). _Nature Machine Intelligence_, 2024.
 
 Full details for reproducing the results in the paper are provided in the [docs](docs) directory.
->>>>>>> b9a5fdd5
-
-SyntheMol is described in a forthcoming paper in _Nature Machine Intelligence_, where we applied SyntheMol to design
-novel antibiotic candidates for the Gram-negative bacterium _Acinetobacter baumannii_. Full details for reproducing the
-results in the paper are provided in the [docs](docs) directory.
 
 ## Table of contents
 
