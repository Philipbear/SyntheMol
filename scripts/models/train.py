--- conflicted
+++ resolved
@@ -126,10 +126,6 @@
                 smiles=test_data[smiles_column],
                 fingerprints=test_fingerprints,
                 num_workers=num_workers,
-<<<<<<< HEAD
-                use_gpu=use_gpu,
-=======
->>>>>>> 7a0ca2d6
             )
         else:
             # Train and save sklearn model
