--- conflicted
+++ resolved
@@ -40,7 +40,6 @@
 RL_PREDICTION_TYPES = Literal["classification", "regression"]
 FEATURES_SIZE_MAPPING = {"rdkit": 200, "morgan": 2048}
 OPTIMIZATION_TYPES = Literal["maximize", "minimize"]
-<<<<<<< HEAD
 OLD_REACTION_ORDER = [
     275592,
     22,
@@ -57,9 +56,7 @@
     27,
 ]
 OLD_REACTIONS = set(OLD_REACTION_ORDER)
-=======
 H2O_FEATURES = [0.681, 0.997, 1.062, 0.025] # SP, SdP, SA, SB from https://pubs.acs.org/doi/10.1021/acs.jcim.0c01203
->>>>>>> 921a35c9
 
 # Path where data files are stored
 with resources.path("synthemol", "resources") as resources_dir:
