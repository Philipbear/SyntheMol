"""Contains constants shared throughout synthemol."""
from importlib import resources
from typing import Literal

from rdkit.Chem import Mol
from sklearn.ensemble import RandomForestClassifier, RandomForestRegressor
from sklearn.neural_network import MLPClassifier, MLPRegressor


CHEMICAL_SPACES = Literal["real", "wuxi", "custom"]
CHEMBL_SMILES_COL = "Smiles"
REAL_SPACE_SIZE = 31507987117  # As of August 30, 2022, in the 2022 q1-2 REAL space
<<<<<<< HEAD
REAL_REACTION_COL = "reaction"
REAL_BUILDING_BLOCK_COLS = ["reagent1", "reagent2", "reagent3", "reagent4"]
REAL_BUILDING_BLOCK_ID_COL = "reagent_id"
REAL_TYPE_COL = "Type"
REAL_SMILES_COL = "smiles"
REAL_ID_COL = "id"
WUXI_BUILDING_BLOCK_SMILES_COL = "smiles"
WUXI_BUILDING_BLOCK_ID_COL = "wxid"
WUXI_BUILDING_BLOCK_SUBSET_COL = "subset"
WUXI_CORES_CORE_COL = "CORE"
WUXI_CORES_SMILES_COL = "SMILES"
WUXI_CORES_ID_COL = "WXID"
ID_COL = "reagent_id"
SMILES_COL = "smiles"
ACTIVITY_COL = "activity"
SCORE_COL = "score"
ROLLOUT_COL = "rollout_num"
MODEL_TYPE = Literal["random_forest", "mlp", "chemprop"]
FINGERPRINT_TYPES = Literal["none", "morgan", "rdkit"]
=======
REAL_REACTION_COL = 'reaction'
REAL_BUILDING_BLOCK_COLS = ['reagent1', 'reagent2', 'reagent3', 'reagent4']
REAL_BUILDING_BLOCK_ID_COL = 'reagent_id'
REAL_TYPE_COL = 'Type'
REAL_SMILES_COL = 'smiles'
SMILES_COL = 'smiles'
ACTIVITY_COL = 'activity'
SCORE_COL = 'score'
MODEL_TYPE = Literal['random_forest', 'mlp', 'chemprop']
FINGERPRINT_TYPES = Literal['morgan', 'rdkit']
>>>>>>> cc2e3adb
MOLECULE_TYPE = str | Mol  # Either a SMILES string or an RDKit Mol object
SKLEARN_MODEL_TYPES = (
    RandomForestClassifier | RandomForestRegressor | MLPClassifier | MLPRegressor
)
SKLEARN_MODEL_NAME_TYPES = Literal["random_forest", "mlp"]
MODEL_TYPES = Literal["random_forest", "mlp", "chemprop", "qed"]
DATASET_TYPES = Literal["classification", "regression"]
RL_MODEL_TYPES = Literal["mlp_rdkit", "chemprop", "chemprop_rdkit"]
RL_PREDICTION_TYPES = Literal["classification", "regression"]
OPTIMIZATION_TYPES = Literal["maximize", "minimize"]

# Path where data files are stored
<<<<<<< HEAD
DATA_DIR = Path(__file__).parent / "files"

# If using custom building blocks, replace BUILDING_BLOCKS_PATH and set REACTION_TO_BUILDING_BLOCKS_PATH to None
BUILDING_BLOCKS_PATH = DATA_DIR / "building_blocks.csv"
REACTION_TO_BUILDING_BLOCKS_PATH = DATA_DIR / "reaction_to_building_blocks.pkl"
=======
with resources.path('synthemol', 'resources') as resources_dir:
    DATA_DIR = resources_dir

# If using custom building blocks, replace BUILDING_BLOCKS_PATH and set REACTION_TO_BUILDING_BLOCKS_PATH to None
BUILDING_BLOCKS_PATH = DATA_DIR / 'real' / 'building_blocks.csv'
REACTION_TO_BUILDING_BLOCKS_PATH = DATA_DIR / 'real' / 'reaction_to_building_blocks.pkl'
>>>>>>> cc2e3adb
<|MERGE_RESOLUTION|>--- conflicted
+++ resolved
@@ -10,7 +10,6 @@
 CHEMICAL_SPACES = Literal["real", "wuxi", "custom"]
 CHEMBL_SMILES_COL = "Smiles"
 REAL_SPACE_SIZE = 31507987117  # As of August 30, 2022, in the 2022 q1-2 REAL space
-<<<<<<< HEAD
 REAL_REACTION_COL = "reaction"
 REAL_BUILDING_BLOCK_COLS = ["reagent1", "reagent2", "reagent3", "reagent4"]
 REAL_BUILDING_BLOCK_ID_COL = "reagent_id"
@@ -30,18 +29,6 @@
 ROLLOUT_COL = "rollout_num"
 MODEL_TYPE = Literal["random_forest", "mlp", "chemprop"]
 FINGERPRINT_TYPES = Literal["none", "morgan", "rdkit"]
-=======
-REAL_REACTION_COL = 'reaction'
-REAL_BUILDING_BLOCK_COLS = ['reagent1', 'reagent2', 'reagent3', 'reagent4']
-REAL_BUILDING_BLOCK_ID_COL = 'reagent_id'
-REAL_TYPE_COL = 'Type'
-REAL_SMILES_COL = 'smiles'
-SMILES_COL = 'smiles'
-ACTIVITY_COL = 'activity'
-SCORE_COL = 'score'
-MODEL_TYPE = Literal['random_forest', 'mlp', 'chemprop']
-FINGERPRINT_TYPES = Literal['morgan', 'rdkit']
->>>>>>> cc2e3adb
 MOLECULE_TYPE = str | Mol  # Either a SMILES string or an RDKit Mol object
 SKLEARN_MODEL_TYPES = (
     RandomForestClassifier | RandomForestRegressor | MLPClassifier | MLPRegressor
@@ -54,17 +41,9 @@
 OPTIMIZATION_TYPES = Literal["maximize", "minimize"]
 
 # Path where data files are stored
-<<<<<<< HEAD
-DATA_DIR = Path(__file__).parent / "files"
-
-# If using custom building blocks, replace BUILDING_BLOCKS_PATH and set REACTION_TO_BUILDING_BLOCKS_PATH to None
-BUILDING_BLOCKS_PATH = DATA_DIR / "building_blocks.csv"
-REACTION_TO_BUILDING_BLOCKS_PATH = DATA_DIR / "reaction_to_building_blocks.pkl"
-=======
-with resources.path('synthemol', 'resources') as resources_dir:
+with resources.path("synthemol", "resources") as resources_dir:
     DATA_DIR = resources_dir
 
 # If using custom building blocks, replace BUILDING_BLOCKS_PATH and set REACTION_TO_BUILDING_BLOCKS_PATH to None
-BUILDING_BLOCKS_PATH = DATA_DIR / 'real' / 'building_blocks.csv'
-REACTION_TO_BUILDING_BLOCKS_PATH = DATA_DIR / 'real' / 'reaction_to_building_blocks.pkl'
->>>>>>> cc2e3adb
+BUILDING_BLOCKS_PATH = DATA_DIR / "real" / "building_blocks.csv"
+REACTION_TO_BUILDING_BLOCKS_PATH = DATA_DIR / "real" / "reaction_to_building_blocks.pkl"