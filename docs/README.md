# Documentation

<<<<<<< HEAD
This directory contains instructions for reproducing the results in forthcoming paper in _Nature Machine Intelligence_.
=======
This directory contains instructions for reproducing the results in our two antibiotic generation papers: [TODO](TODO) and [TODO](TODO).
>>>>>>> d401f2be

## SyntheMol-MCTS

The instructions for reproducing the results from the paper [TODO](TODO), which uses the Monte Carlo tree search (MCTS) version of SyntheMol, are in [mcts](mcts).

## SyntheMol-RL

The instructions for reproducing the results from the paper [TODO](TODO), which uses the reinforcement learning (RL) version of SyntheMol, are in [rl](rl).<|MERGE_RESOLUTION|>--- conflicted
+++ resolved
@@ -1,10 +1,6 @@
 # Documentation
 
-<<<<<<< HEAD
-This directory contains instructions for reproducing the results in forthcoming paper in _Nature Machine Intelligence_.
-=======
-This directory contains instructions for reproducing the results in our two antibiotic generation papers: [TODO](TODO) and [TODO](TODO).
->>>>>>> d401f2be
+This directory contains instructions for reproducing the results in our two antibiotic generation papers.
 
 ## SyntheMol-MCTS
 
