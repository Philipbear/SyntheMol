--- conflicted
+++ resolved
@@ -636,8 +636,6 @@
 done
 ```
 
-<<<<<<< HEAD
-=======
 ## Combine selected molecules
 
 Combine the selected molecules from all methods into a single file.
@@ -668,7 +666,6 @@
     space_data.to_csv(f'rl/selections/{chemical_space}_molecules.csv', index=False)"
 ```
 
->>>>>>> 026430fc
 ## Select final candidates based on availability and ClinTox score
 
 Select 50 molecules from each model from the available molecules ranked by ClinTox score (lowest to highest). Note that this uses the `available.csv` file in the `rl/quotes` folder that is created based on the availability of the molecules in quotes from Enamine and WuXi
