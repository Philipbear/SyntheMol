# Generating Novel Antibiotics with SyntheMol-RL

Instructions for generating antibiotic candidates for _Acinetobacter baumannii_ using SyntheMol-RL from the
paper [TODO](TODO).

This includes instructions for processing antibiotics data, training antibacterial activity prediction models,
generating molecules with SyntheMol, and selecting candidates. Assumes relevant data has already been downloaded (
see [docs/README.md](README.md)).

* [Data](#data)
    + [Process S. aureus training data](#process-s-aureus-training-data)
    + [Process ChEMBL antibacterials](#process-chembl-antibacterials)
    + [Solubility data](#solubility-data)
* [Build bioactivity prediction models](#build-bioactivity-prediction-models)
    + [Compute RDKit features](#compute-rdkit-features)
    + [Train models](#train-models)
    + [Add labels to test preds](#add-labels-to-test-preds)
    + [Compute model scores for building blocks](#compute-model-scores-for-building-blocks)
* [Generate molecules with SyntheMol-RL](#generate-molecules-with-synthemol-rl)
* [Screen molecules with Chemprop-RDKit](#screen-molecules-with-chemprop-rdkit)
* [Select generated molecules](#select-generated-molecules)
* [Select screened molecules](#select-screened-molecules)
* [Visualize selected molecules](#visualize-selected-molecules)

## Data

### Process S. aureus training data

The training data consists of molecules tested for inhibitory activity against _Staphylococcus aureus_. The following
command processes the data to compute binary activity labels based on the inhibition values based on the mean (of two
replicates) normalized 16-hour optical density (OD) values.

```bash
python scripts/data/process_data.py \
    --data_paths rl/data/s_aureus/s_aureus_raw.csv \
    --value_column "16h Normalized Mean" \
    --save_path rl/data/s_aureus/s_aureus.csv \
    --save_hits_path rl/data/s_aureus/s_aureus_hits.csv \
    --activity_column s_aureus_activity
```

Output:

```
Data size = 10,716
Mean activity = 0.8938596024636059
Std activity = 0.3028107500370331
Activity threshold of mean - 2 std = 0.2882381023895396
Number of hits = 1,149
Number of non-hits = 9,567

Full data size = 10,716
Data size after dropping non-conflicting duplicates = 10,660
Data size after dropping conflicting duplicates = 10,658

Final data size = 10,658
Number of hits = 1,137
Number of non-hits = 9,521
```

### Process ChEMBL antibacterials

Download lists of known antibiotic-related compounds from ChEMBL using the following search terms. For each, click the
CSV download button, unzip the downloaded file, and rename the CSV file appropriately.

- [antibacterial](https://www.ebi.ac.uk/chembl/g/#search_results/compounds/query=antibacterial)
- [antibiotic](https://www.ebi.ac.uk/chembl/g/#search_results/compounds/query=antibiotic)

The results of the queries on November 8, 2023, are available in the Google Drive folder in the `data/chembl` subfolder.

The files are:

- `chembl_antibacterial.csv` with 611 molecules (590 with SMILES)
- `chembl_antibiotic.csv` with 636 molecules (591 with SMILES)

Merge these two files to form a single collection of antibiotic-related compounds.

```bash
python scripts/data/merge_chembl_downloads.py \
    --data_paths rl/data/chembl/chembl_antibacterial.csv rl/data/chembl/chembl_antibiotic.csv \
    --labels antibacterial antibiotic \
    --save_path rl/data/chembl/chembl.csv
```

The file `chembl.csv` contains 1,007 molecules.

### Solubility data

Aqueous solubility data was obtained from [ADMET-AI](TODO), which preprocessed data from
the [Therapeutics Data Commons](https://tdcommons.ai/). This dataset contains 9,982 molecules with aqueous solubility
measurements in units of log mol/L. The data is saved to `data/solubility/solubility.csv`.

## Build bioactivity prediction models

Here, we build three binary classification bioactivity prediction models to predict antibiotic activity against _S.
aureus_ and to predict aqueous solubility. The three models are:

1. Chemprop: a graph neural network model
2. Chemprop-RDKit: a graph neural network model augmented with 200 RDKit features
3. MLP-RDKit: a multilayer perceptron using 200 RDKit features

### Compute RDKit features

Pre-compute the 200 RDKit features for the training data and the building blocks.

Training data

```bash
chemfunc save_fingerprints \
    --data_path rl/data/s_aureus/s_aureus.csv \
    --fingerprint_type rdkit \
    --save_path rl/data/s_aureus/s_aureus.npz
```

Time: 1 minute, 28 seconds with an 8-core machine.

Solubility data

```bash
chemfunc save_fingerprints \
    --data_path rl/data/solubility/solubility.csv \
    --fingerprint_type rdkit \
    --save_path rl/data/solubility/solubility.npz
```

Time: 2 minutes, 0 seconds with an 8-core machine.

Building blocks

```bash
for CHEMICAL_SPACE in real wuxi
do
chemfunc save_fingerprints \
    --data_path rl/data/${CHEMICAL_SPACE}/building_blocks.csv \
    --fingerprint_type rdkit \
    --save_path rl/data/${CHEMICAL_SPACE}/building_blocks.npz
done
```

Time: REAL = 10 minutes, 7 seconds; WuXi = 2 minutes, 3 seconds with an 8-core machine.

### Train models

For each model type, train 10 models using 10-fold cross-validation.

Chemprop for _S. aureus_

```bash
chemprop_train \
    --data_path rl/data/s_aureus/s_aureus.csv \
    --dataset_type classification \
    --target_column s_aureus_activity \
    --num_folds 10 \
    --split_type cv \
    --metric prc-auc \
    --extra_metrics auc \
    --save_dir rl/models/s_aureus_chemprop \
    --save_preds \
    --quiet
```

Chemprop for solubility

```bash
chemprop_train \
    --data_path rl/data/solubility/solubility.csv \
    --dataset_type regression \
    --target_column solubility \
    --num_folds 10 \
    --split_type cv \
    --metric mae \
    --extra_metrics r2 \
    --save_dir rl/models/solubility_chemprop \
    --save_preds \
    --quiet
```

Chemprop-RDKit for _S. aureus_

```bash
chemprop_train \
    --data_path rl/data/s_aureus/s_aureus.csv \
    --dataset_type classification \
    --target_column s_aureus_activity \
    --features_path rl/data/s_aureus/s_aureus.npz \
    --no_features_scaling \
    --num_folds 10 \
    --split_type cv \
    --metric prc-auc \
    --extra_metrics auc \
    --save_dir rl/models/s_aureus_chemprop_rdkit \
    --save_preds \
    --quiet
```

Chemprop-RDKit for solubility

```bash
chemprop_train \
    --data_path rl/data/solubility/solubility.csv \
    --dataset_type regression \
    --target_column solubility \
    --features_path rl/data/solubility/solubility.npz \
    --no_features_scaling \
    --num_folds 10 \
    --split_type cv \
    --metric mae \
    --extra_metrics r2 \
    --save_dir rl/models/solubility_chemprop_rdkit \
    --save_preds \
    --quiet
```

MLP-RDKit for _S. aureus_

```bash
chemprop_train \
    --data_path rl/data/s_aureus/s_aureus.csv \
    --dataset_type classification \
    --target_column s_aureus_activity \
    --features_path rl/data/s_aureus/s_aureus.npz \
    --no_features_scaling \
    --features_only \
    --num_folds 10 \
    --split_type cv \
    --metric prc-auc \
    --extra_metrics auc \
    --save_dir rl/models/s_aureus_mlp_rdkit \
    --save_preds \
    --quiet
```

MLP-RDKit for solubility

```bash
chemprop_train \
    --data_path rl/data/solubility/solubility.csv \
    --dataset_type regression \
    --target_column solubility \
    --features_path rl/data/solubility/solubility.npz \
    --no_features_scaling \
    --features_only \
    --num_folds 10 \
    --split_type cv \
    --metric mae \
    --extra_metrics r2 \
    --save_dir rl/models/solubility_mlp_rdkit \
    --save_preds \
    --quiet
```

Results for _S. aureus_ (10-fold cross-validation, 8-core, 1-GPU machine):

| Model          | ROC-AUC         | PRC-AUC         | Time     |
|----------------|-----------------|-----------------|----------|
| Chemprop       | 0.862 +/- 0.013 | 0.527 +/- 0.034 | 68m, 34s |
| Chemprop-RDKit | 0.875 +/- 0.013 | 0.570 +/- 0.050 | 79m, 38s |
| MLP-RDKit      | 0.873 +/- 0.018 | 0.553 +/- 0.040 | 60m, 09s |

Results for solubility (10-fold cross-validation, 8-core, 1-GPU machine):

| Model          | MAE             | R^2             | Time     |
|----------------|-----------------|-----------------|----------|
| Chemprop       | 0.693 +/- 0.027 | 0.806 +/- 0.021 | 35m, 59s |
| Chemprop-RDKit | 0.656 +/- 0.023 | 0.822 +/- 0.021 | 36m, 59s |
| MLP-RDKit      | 0.688 +/- 0.020 | 0.817 +/- 0.013 | 24m, 22s |

The Chemprop-RDKit models are the best for both _S. aureus_ and solubility. Therefore, those models are used to evaluate
building blocks and molecules.

### Add labels to test preds

When saving predictions, Chemprop does not save the labels. This command adds the labels to the predictions files (and
also corrects the formatting of SMILES strings).

```bash
for MODEL in chemprop chemprop_rdkit mlp_rdkit
do
python scripts/data/add_labels_to_test_preds.py \
    --true_path rl/data/s_aureus/s_aureus.csv \
    --preds_path rl/models/s_aureus_${MODEL} \
    --value_column s_aureus_activity

python scripts/data/add_labels_to_test_preds.py \
    --true_path rl/data/solubility/solubility.csv \
    --preds_path rl/models/solubility_${MODEL} \
    --value_column solubility
done
```

### Compute model scores for building blocks

After training, use the Chemprop-RDKit models to pre-compute scores of building blocks.

```bash
for CHEMICAL_SPACE in real wuxi
do
for MODEL in s_aureus solubility
do
chemprop_predict \
    --test_path rl/data/${CHEMICAL_SPACE}/building_blocks.csv \
    --smiles_column smiles \
    --preds_path rl/data/${CHEMICAL_SPACE}/building_blocks.csv \
    --checkpoint_dir rl/models/${MODEL}_chemprop_rdkit \
    --features_path rl/data/${CHEMICAL_SPACE}/building_blocks.npz \
    --no_features_scaling
done
done
```

Time with an 8-core, 1-GPU machine:

| Model      | Chemical Space | Time     |
|------------|----------------|----------|
| S. aureus  | REAL           | 20m, 11s |
| S. aureus  | WuXi           | 2m, 28s  |
| Solubility | REAL           | 20m, 06s |
| Solubility | WuXi           | 2m, 19s  |

## Generate molecules with SyntheMol-RL

Generate molecules with SyntheMol-RL using RL models for _S. aureus_ and solubility with dynamic multiparameter and
exploring REAL & WuXi chemical spaces.

Note: Logically, the RL prediction types for the two models should be classification and regression. However, at the
time this experiment was run, the code required a single model type for both models. Therefore, the models were trained
as regression models and used as such in the generation.

RL Chemprop-RDKit

```bash
synthemol \
    --score_model_paths rl/models/s_aureus_chemprop_rdkit rl/models/solubility_chemprop_rdkit \
    --score_types chemprop chemprop \
    --score_fingerprint_types rdkit rdkit \
    --score_names 'S. aureus' 'Solubility' \
    --success_thresholds '>=0.5' '>=-4' \
    --chemical_spaces real wuxi \
    --building_blocks_paths rl/data/real/building_blocks.csv rl/data/wuxi/building_blocks.csv \
    --building_blocks_score_columns s_aureus_activity solubility \
    --reaction_to_building_blocks_paths rl/data/real/reaction_to_building_blocks.pkl rl/data/wuxi/reaction_to_building_blocks.pkl \
    --save_dir rl/generations/rl_chemprop_rdkit_s_aureus_solubility_dynamic_weights_real_wuxi \
    --n_rollout 10000 \
    --search_type rl \
    --rl_model_type chemprop_rdkit \
    --rl_model_paths rl/models/s_aureus_chemprop_rdkit/fold_0/model_0/model.pt rl/models/solubility_chemprop_rdkit/fold_0/model_0/model.pt \
    --rl_prediction_types regression regression \
    --use_gpu \
    --num_workers 8 \
    --replicate_rl \
    --wandb_project_name synthemol_rl \
    --wandb_run_name rl_chemprop_rdkit_s_aureus_solubility_dynamic_weights_real_wuxi \
    --wandb_log
```

RL MLP-RDKit

```bash
synthemol \
    --score_model_paths rl/models/s_aureus_chemprop_rdkit rl/models/solubility_chemprop_rdkit \
    --score_types chemprop chemprop \
    --score_fingerprint_types rdkit rdkit \
    --score_names 'S. aureus' 'Solubility' \
    --success_thresholds '>=0.5' '>=-4' \
    --chemical_spaces real wuxi \
    --building_blocks_paths rl/data/real/building_blocks.csv rl/data/wuxi/building_blocks.csv \
    --building_blocks_score_columns s_aureus_activity solubility \
    --reaction_to_building_blocks_paths rl/data/real/reaction_to_building_blocks.pkl rl/data/wuxi/reaction_to_building_blocks.pkl \
    --save_dir rl/generations/rl_mlp_rdkit_s_aureus_solubility_dynamic_weights_real_wuxi \
    --n_rollout 10000 \
    --search_type rl \
    --rl_model_type mlp_rdkit \
    --rl_model_paths rl/models/s_aureus_mlp_rdkit/fold_0/model_0/model.pt rl/models/solubility_mlp_rdkit/fold_0/model_0/model.pt \
<<<<<<< HEAD
    --rl_prediction_type regression \
    --replicate_rl \
=======
    --rl_prediction_types regression regression \
>>>>>>> 99dc3146
    --wandb_project_name synthemol_rl \
    --wandb_run_name rl_mlp_rdkit_s_aureus_solubility_dynamic_weights_real_wuxi \
    --wandb_log
```

MCTS

```bash
synthemol \
    --score_model_paths rl/models/s_aureus_chemprop_rdkit rl/models/solubility_chemprop_rdkit \
    --score_types chemprop chemprop \
    --score_fingerprint_types rdkit rdkit \
    --score_names 'S. aureus' 'Solubility' \
    --success_thresholds '>=0.5' '>=-4' \
    --chemical_spaces real wuxi \
    --building_blocks_paths rl/data/real/building_blocks.csv rl/data/wuxi/building_blocks.csv \
    --building_blocks_score_columns s_aureus_activity solubility \
    --reaction_to_building_blocks_paths rl/data/real/reaction_to_building_blocks.pkl rl/data/wuxi/reaction_to_building_blocks.pkl \
    --save_dir rl/generations/mcts_s_aureus_solubility_dynamic_weights_real_wuxi \
    --n_rollout 10000 \
    --search_type mcts \
    --replicate_rl \
    --wandb_project_name synthemol_rl \
    --wandb_run_name mcts_s_aureus_solubility_dynamic_weights_real_wuxi \
    --wandb_log
```

## Screen molecules with Chemprop-RDKit

Chemprop-RDKit on random REAL 14 million and 100 and WuXi 7 million and 50.

```bash
for SPACE in real wuxi
do

if [ "${SPACE}" = "real" ]; then
  SIZES=("14m" "100")
else
  SIZES=("7m" "50")
fi

for SIZE in "${SIZES[@]}"
do
FILE_NAME="random_${SPACE}_${SIZE}"

chemfunc save_fingerprints \
    --data_path rl/data/${SPACE}/${FILE_NAME}.csv \
    --fingerprint_type rdkit \
    --save_path rl/data/${SPACE}/${FILE_NAME}.npz

for PROPERTY in s_aureus solubility
do
chemprop_predict \
    --test_path rl/data/${SPACE}/${FILE_NAME}.csv \
    --smiles_column smiles \
    --preds_path rl/screened/chemprop_rdkit_${FILE_NAME}_${PROPERTY}.csv \
    --checkpoint_dir rl/models/${PROPERTY}_chemprop_rdkit \
    --features_path rl/data/${SPACE}/${FILE_NAME}.npz \
    --no_features_scaling \
    --no_cache_mol
done

python -c "import pandas as pd
data = pd.read_csv('rl/screened/chemprop_rdkit_${FILE_NAME}_s_aureus.csv')
sol = pd.read_csv('rl/screened/chemprop_rdkit_${FILE_NAME}_solubility.csv')
data['solubility'] = sol['solubility']
data.to_csv('rl/screened/chemprop_rdkit_${FILE_NAME}.csv', index=False)"

done
done
```

## Select generated molecules

Compute similarity to training hits and ChEMBL antibiotics.

```bash
for MODEL in rl_chemprop_rdkit rl_mlp_rdkit mcts
do
chemfunc nearest_neighbor \
    --data_path rl/generations/${MODEL}_s_aureus_solubility_dynamic_weights_real_wuxi/molecules.csv \
    --reference_data_path rl/data/s_aureus/s_aureus_hits.csv \
    --reference_name train_hits \
    --metric tversky

chemfunc nearest_neighbor \
    --data_path rl/generations/${MODEL}_s_aureus_solubility_dynamic_weights_real_wuxi/molecules.csv \
    --reference_data_path rl/data/chembl/chembl.csv \
    --reference_name chembl \
    --metric tversky
done
```

Select the top 150 diverse, novel hit molecules. Hits are defined as _S. aureus_ >= 0.5 and solubility >= -4. Novelty is
defined as maximum 0.6 Tversky similarity to training hits and ChEMBL antibiotics. Diversity is defined as maximum 0.6
Tanimoto similarity to other selected molecules (maximum independent set). Final selection is the top 150 diverse, novel
hits molecules sorted by _S. aureus_ score.

```bash
for MODEL in rl_chemprop_rdkit rl_mlp_rdkit mcts
do
python scripts/data/select_molecules.py \
    --data_path rl/generations/${MODEL}_s_aureus_solubility_dynamic_weights_real_wuxi/molecules.csv \
    --save_molecules_path rl/selections/${MODEL}/molecules.csv \
    --save_analysis_path rl/selections/${MODEL}/analysis.csv \
    --score_columns "S. aureus" "Solubility" \
    --score_comparators ">=0.5" ">=-4" \
    --novelty_thresholds 0.6 0.6 \
    --similarity_threshold 0.6 \
    --select_num 150 \
    --sort_column "S. aureus" \
    --descending
done
```

## Select screened molecules

Filter by hits, where hits are defined as _S. aureus_ >= 0.5 and solubility >= -4.

```bash
for NAME in real_14m wuxi_7m
do
chemfunc filter_molecules \
    --data_path rl/screened/chemprop_rdkit_random_${NAME}.csv \
    --save_path rl/screened/chemprop_rdkit_random_${NAME}_hits.csv \
    --filter_column "s_aureus_activity" \
    --min_value 0.5

chemfunc filter_molecules \
    --data_path rl/screened/chemprop_rdkit_random_${NAME}_hits.csv \
    --save_path rl/screened/chemprop_rdkit_random_${NAME}_hits.csv \
    --filter_column "solubility" \
    --min_value -4
done
```


REAL Output:

```
Original data size = 14,000,000
Data size after filtering with min_value 0.5 = 3,702
Final data size = 3,702

Original data size = 3,702
Data size after filtering with min_value -4.0 = 853
Final data size = 853
```

Note: The REAL random 14M has 3,702 (0.026%) with S. aureus >= 0.5; 11,371,677 (81.23%) with solubility >= -4; and 853 (0.006%) with both.


WuXi Output:

```
Original data size = 7,000,000
Data size after filtering with min_value 0.5 = 105,055
Final data size = 105,055

Original data size = 105,055
Data size after filtering with min_value -4.0 = 437
Final data size = 437
```

Note: The WuXi random 7M has 105,055 (1.50%) with S. aureus >= 0.5; 1,868,378 (26.69%) with solubility >= -4; and 437 (0.006%) with both.


Combine REAL and WuXi hits.

```bash
python -c "import pandas as pd
pd.concat([
    pd.read_csv('rl/screened/chemprop_rdkit_random_real_14m_hits.csv').assign(chemical_space='real'),
    pd.read_csv('rl/screened/chemprop_rdkit_random_wuxi_7m_hits.csv').assign(chemical_space='wuxi')
]).to_csv('rl/screened/chemprop_rdkit_random_real_wuxi_21m_hits.csv', index=False)"
```

Compute similarity to training hits and ChEMBL antibiotics.

```bash
chemfunc nearest_neighbor \
    --data_path rl/screened/chemprop_rdkit_random_real_wuxi_21m_hits.csv \
    --reference_data_path rl/data/s_aureus/s_aureus_hits.csv \
    --reference_name train_hits \
    --metric tversky

chemfunc nearest_neighbor \
    --data_path rl/screened/chemprop_rdkit_random_real_wuxi_21m_hits.csv \
    --reference_data_path rl/data/chembl/chembl.csv \
    --reference_name chembl \
    --metric tversky
```

Select the top 150 diverse, novel hit molecules. Hits are defined as _S. aureus_ >= 0.5 and solubility >= -4. Novelty is
defined as maximum 0.6 Tversky similarity to training hits and ChEMBL antibiotics. Diversity is defined as maximum 0.6
Tanimoto similarity to other selected molecules (maximum independent set). Final selection is the top 150 diverse, novel
hits molecules sorted by _S. aureus_ score.

```bash
python scripts/data/select_molecules.py \
    --data_path rl/screened/chemprop_rdkit_random_real_wuxi_21m_hits.csv \
    --save_molecules_path rl/selections/chemprop_rdkit/molecules.csv \
    --save_analysis_path rl/selections/chemprop_rdkit/analysis.csv \
    --score_columns "s_aureus_activity" "solubility" \
    --score_comparators ">=0.5" ">=-4" \
    --novelty_thresholds 0.6 0.6 \
    --similarity_threshold 0.6 \
    --select_num 150 \
    --sort_column "s_aureus_activity" \
    --descending
```

Merge random molecules (no filtering).

```bash
mkdir rl/selections/random

python -c "import pandas as pd
pd.concat([
    pd.read_csv('rl/screened/chemprop_rdkit_random_real_100.csv').assign(chemical_space='real'),
    pd.read_csv('rl/screened/chemprop_rdkit_random_wuxi_50.csv').assign(chemical_space='wuxi')
]).to_csv('rl/selections/random/molecules.csv', index=False)"
```

## Visualize selected molecules

Create images of the structures of the selected molecules.

```bash
for NAME in rl_chemprop_rdkit rl_mlp_rdkit mcts chemprop_rdkit random
do
chemfunc visualize_molecules \
    --data_path rl/selections/${NAME}/molecules.csv \
    --save_dir rl/selections/${NAME}
done
```

Plot t-SNE of the selected molecules vs training hits and ChEMBL antibiotics.

```bash
chemfunc plot_tsne \
    --data_paths rl/data/chembl/chembl.csv \
    rl/data/s_aureus/s_aureus_hits.csv \
    rl/selections/random/molecules.csv \
    rl/selections/chemprop_rdkit/molecules.csv \
    rl/selections/mcts/molecules.csv \
    rl/selections/rl_mlp_rdkit/molecules.csv \
    rl/selections/rl_chemprop_rdkit/molecules.csv \
    --data_names chembl train_hits random chemprop_rdkit mcts rl_mlp_rdkit rl_chemprop_rdkit \
    --save_path rl/plots/selections_tsne.pdf \
    --point_size 2000
```

## Compute ADMET properties of selected molecules

Compute ADMET properties of selected molecules using [ADMET-AI](https://github.com/swansonk14/admet_ai).

Note: This requires installing ADMET-AI via `pip install admet_ai`.

```bash
for NAME in rl_chemprop_rdkit rl_mlp_rdkit mcts chemprop_rdkit random
do
admet_predict \
    --data_path rl/selections/${NAME}/molecules.csv
done
```

## Merge selections into a single file

Merge all selections into a single file.

```bash
python -c "import pandas as pd

# Combine all selections
data = pd.concat([
    pd.read_csv('rl/selections/rl_chemprop_rdkit/molecules.csv').assign(method='rl_chemprop_rdkit'),
    pd.read_csv('rl/selections/rl_mlp_rdkit/molecules.csv').assign(method='rl_mlp_rdkit'),
    pd.read_csv('rl/selections/mcts/molecules.csv').assign(method='mcts'),
    pd.read_csv('rl/selections/chemprop_rdkit/molecules.csv').assign(method='chemprop_rdkit'),
    pd.read_csv('rl/selections/random/molecules.csv').assign(method='random')
]).reset_index(drop=True)
print(data['method'].value_counts())

# Combine chemical space labels into one column
data['chemical_space'] = data['chemical_space'].combine_first(data['reaction_1_chemical_space'])

# Save
data.to_csv('rl/selections/all_molecules.csv', index=False)"
```

## Separate selections by chemical space

Separate selections by chemical space.

```bash
python -c "import pandas as pd
data = pd.read_csv('rl/selections/all_molecules.csv')
for chemical_space in ['real', 'wuxi']:
    space_data = data[data['chemical_space'] == chemical_space]
    print(f'{chemical_space}: {len(space_data):,}')
    space_data.to_csv(f'rl/selections/{chemical_space}_molecules.csv', index=False)"
```

## Select final candidates based on availability and ClinTox score

Select 50 molecules from each model from the available molecules ranked by ClinTox score (lowest to highest), except for random where random molecules are selected. Note that `rl/selections/all_molecules.csv` has been modified to include a column indicating which molecules are available based on quotes from Enamine and WuXi.

```bash
python -c "import pandas as pd

# Load molecules
data = pd.read_csv('rl/selections/all_molecules.csv')

# Get available molecules
available = data[data['available']]

# Select top 50 molecules by ClinTox score for each method (except random)
selected = []
for method in sorted(data['method'].unique()):
    method_data = available[available['method'] == method]

    if method == 'random':
        real_data = method_data[method_data['chemical_space'] == 'real']
        wuxi_data = method_data[method_data['chemical_space'] == 'wuxi']
        method_data = pd.concat([real_data.sample(33, random_state=0), wuxi_data.sample(17, random_state=0)])
    else:
        method_data = method_data.sort_values('ClinTox').head(50)

    selected.append(method_data)

selected = pd.concat(selected)

# Save selected molecules
selected.to_csv('rl/selections/all_molecules_available_clintox.csv', index=False)

# Save selected molecules by chemical space
for chemical_space in sorted(selected['chemical_space'].unique()):
    selected[selected['chemical_space'] == chemical_space].to_csv(
        f'rl/selections/{chemical_space}_molecules_available_clintox.csv',
        index=False
    )"
```<|MERGE_RESOLUTION|>--- conflicted
+++ resolved
@@ -371,12 +371,8 @@
     --search_type rl \
     --rl_model_type mlp_rdkit \
     --rl_model_paths rl/models/s_aureus_mlp_rdkit/fold_0/model_0/model.pt rl/models/solubility_mlp_rdkit/fold_0/model_0/model.pt \
-<<<<<<< HEAD
-    --rl_prediction_type regression \
+    --rl_prediction_types regression regression \
     --replicate_rl \
-=======
-    --rl_prediction_types regression regression \
->>>>>>> 99dc3146
     --wandb_project_name synthemol_rl \
     --wandb_run_name rl_mlp_rdkit_s_aureus_solubility_dynamic_weights_real_wuxi \
     --wandb_log
